--- conflicted
+++ resolved
@@ -1,16 +1,7 @@
-<Project Sdk="Microsoft.NET.Sdk">
+﻿<Project Sdk="Microsoft.NET.Sdk">
 
   <PropertyGroup>
-<<<<<<< HEAD
     <TargetFramework>netcoreapp3.0</TargetFramework>
-=======
-    <TargetFrameworks>netcoreapp2.2;net461</TargetFrameworks>
-    <TestGroupName>Identity.FunctionalTest</TestGroupName>
-    <PlatformTarget Condition=" '$(TargetFramework)' == 'netcoreapp2.2' "></PlatformTarget>
-
-    <!-- These tests are completely busted in Azure Pipelines due to OutOfMemoryExceptions caused by https://github.com/aspnet/Extensions/issues/844 -->
-    <SkipTests Condition=" '$(BUILD_REASON)' == 'PullRequest' ">true</SkipTests>
->>>>>>> c1a756c5
   </PropertyGroup>
 
   <ItemGroup>
