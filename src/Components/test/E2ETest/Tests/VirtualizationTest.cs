// Copyright (c) .NET Foundation. All rights reserved.
// Licensed under the Apache License, Version 2.0. See License.txt in the project root for license information.

using System.Linq;
using System.Threading.Tasks;
using BasicTestApp;
using Microsoft.AspNetCore.Components.E2ETest.Infrastructure;
using Microsoft.AspNetCore.Components.E2ETest.Infrastructure.ServerFixtures;
using Microsoft.AspNetCore.E2ETesting;
using Microsoft.AspNetCore.Testing;
using OpenQA.Selenium;
using OpenQA.Selenium.Support.Extensions;
using Xunit;
using Xunit.Abstractions;

namespace Microsoft.AspNetCore.Components.E2ETest.Tests
{
    public class VirtualizationTest : ServerTestBase<ToggleExecutionModeServerFixture<Program>>
    {
        public VirtualizationTest(
            BrowserFixture browserFixture,
            ToggleExecutionModeServerFixture<Program> serverFixture,
            ITestOutputHelper output)
            : base(browserFixture, serverFixture, output)
        {
        }

        protected override void InitializeAsyncCore()
        {
            Navigate(ServerPathBase, noReload: _serverFixture.ExecutionMode == ExecutionMode.Client);
        }

        [Fact]
        public void AlwaysFillsVisibleCapacity_Sync()
        {
            Browser.MountTestComponent<VirtualizationComponent>();
            var topSpacer = Browser.Exists(By.Id("sync-container")).FindElement(By.TagName("div"));
            var expectedInitialSpacerStyle = "height: 0px;";

            int initialItemCount = 0;

            // Wait until items have been rendered.
            Browser.True(() => (initialItemCount = GetItemCount()) > 0);
            Browser.Equal(expectedInitialSpacerStyle, () => topSpacer.GetAttribute("style"));

            // Scroll halfway.
            Browser.ExecuteJavaScript("const container = document.getElementById('sync-container');container.scrollTop = container.scrollHeight * 0.5;");

            // Validate that we get the same item count after scrolling halfway.
            Browser.Equal(initialItemCount, GetItemCount);
            Browser.NotEqual(expectedInitialSpacerStyle, () => topSpacer.GetAttribute("style"));

            // Scroll to the bottom.
            Browser.ExecuteJavaScript("const container = document.getElementById('sync-container');container.scrollTop = container.scrollHeight;");

            // Validate that we get the same item count after scrolling to the bottom.
            Browser.Equal(initialItemCount, GetItemCount);
            Browser.NotEqual(expectedInitialSpacerStyle, () => topSpacer.GetAttribute("style"));

            int GetItemCount() => Browser.FindElements(By.Id("sync-item")).Count;
        }

        [Fact]
        public void AlwaysFillsVisibleCapacity_Async()
        {
            Browser.MountTestComponent<VirtualizationComponent>();
            var finishLoadingButton = Browser.Exists(By.Id("finish-loading-button"));

            // Check that no items or placeholders are visible.
            // No data fetches have happened so we don't know how many items there are.
            Browser.Equal(0, GetItemCount);
            Browser.Equal(0, GetPlaceholderCount);

            // Load the initial set of items.
            finishLoadingButton.Click();

            var initialItemCount = 0;

            // Validate that items appear and placeholders aren't rendered.
            Browser.True(() => (initialItemCount = GetItemCount()) > 0);
            Browser.Equal(0, GetPlaceholderCount);

            // Scroll halfway.
            Browser.ExecuteJavaScript("const container = document.getElementById('async-container');container.scrollTop = container.scrollHeight * 0.5;");

            // Validate that items are replaced by the same number of placeholders.
            Browser.Equal(0, GetItemCount);
            Browser.Equal(initialItemCount, GetPlaceholderCount);

            // Load the new set of items.
            finishLoadingButton.Click();

            // Validate that the placeholders are replaced by the same number of items.
            Browser.Equal(initialItemCount, GetItemCount);
            Browser.Equal(0, GetPlaceholderCount);

            // Scroll to the bottom.
            Browser.ExecuteJavaScript("const container = document.getElementById('async-container');container.scrollTop = container.scrollHeight;");

            // Validate that items are replaced by the same number of placeholders.
            Browser.Equal(0, GetItemCount);
            Browser.Equal(initialItemCount, GetPlaceholderCount);

            // Load the new set of items.
            finishLoadingButton.Click();

            // Validate that the placeholders are replaced by the same number of items.
            Browser.Equal(initialItemCount, GetItemCount);
            Browser.Equal(0, GetPlaceholderCount);

            int GetItemCount() => Browser.FindElements(By.Id("async-item")).Count;
            int GetPlaceholderCount() => Browser.FindElements(By.Id("async-placeholder")).Count;
        }

        [Fact]
        public void RerendersWhenItemSizeShrinks_Sync()
        {
            Browser.MountTestComponent<VirtualizationComponent>();
            int initialItemCount = 0;

            // Wait until items have been rendered.
            Browser.True(() => (initialItemCount = GetItemCount()) > 0);

            var itemSizeInput = Browser.Exists(By.Id("item-size-input"));

            // Change the item size.
            itemSizeInput.SendKeys("\b\b\b10\n");

            // Validate that the list has been re-rendered to show more items.
            Browser.True(() => GetItemCount() > initialItemCount);

            int GetItemCount() => Browser.FindElements(By.Id("sync-item")).Count;
        }

        [Fact]
        public void RerendersWhenItemSizeShrinks_Async()
        {
            Browser.MountTestComponent<VirtualizationComponent>();
            var finishLoadingButton = Browser.Exists(By.Id("finish-loading-button"));

            // Load the initial set of items.
            finishLoadingButton.Click();

            int initialItemCount = 0;

            // Validate that items appear and placeholders aren't rendered.
            Browser.True(() => (initialItemCount = GetItemCount()) > 0);
            Browser.Equal(0, GetPlaceholderCount);

            var itemSizeInput = Browser.Exists(By.Id("item-size-input"));

            // Change the item size.
            itemSizeInput.SendKeys("\b\b\b10\n");

            // Validate that the same number of loaded items is rendered.
            Browser.Equal(initialItemCount, GetItemCount);
            Browser.True(() => GetPlaceholderCount() > 0);

            // Load the new set of items.
            finishLoadingButton.Click();

            // Validate that the placeholders have been replaced with more loaded items.
            Browser.True(() => GetItemCount() > initialItemCount);
            Browser.Equal(0, GetPlaceholderCount);

            int GetItemCount() => Browser.FindElements(By.Id("async-item")).Count;
            int GetPlaceholderCount() => Browser.FindElements(By.Id("async-placeholder")).Count;
        }

        [Fact]
<<<<<<< HEAD
        [QuarantinedTest("https://github.com/dotnet/aspnetcore/issues/27227")]
=======
        [QuarantinedTest("https://github.com/dotnet/aspnetcore/issues/25929")]
>>>>>>> fdd41786
        public void CancelsOutdatedRefreshes_Async()
        {
            Browser.MountTestComponent<VirtualizationComponent>();
            var cancellationCount = Browser.Exists(By.Id("cancellation-count"));
            var finishLoadingButton = Browser.Exists(By.Id("finish-loading-button"));

            // Load the initial set of items.
            finishLoadingButton.Click();

            // Validate that there are no initial cancellations.
            Browser.Equal("0", () => cancellationCount.Text);

            // Validate that there is no initial fetch to cancel.
            Browser.ExecuteJavaScript("const container = document.getElementById('async-container');container.scrollTop = 1000;");
            Browser.Equal("0", () => cancellationCount.Text);

            // Validate that scrolling again cancels the first fetch.
            Browser.ExecuteJavaScript("const container = document.getElementById('async-container');container.scrollTop = 2000;");
            Browser.Equal("1", () => cancellationCount.Text);

            // Validate that scrolling again cancels the second fetch.
            Browser.ExecuteJavaScript("const container = document.getElementById('async-container');container.scrollTop = 3000;");
            Browser.Equal("2", () => cancellationCount.Text);
        }

        [Fact]
        [QuarantinedTest("https://github.com/dotnet/aspnetcore/issues/24922")]
        public void CanUseViewportAsContainer()
        {
            Browser.MountTestComponent<VirtualizationComponent>();
            var expectedInitialSpacerStyle = "height: 0px;";
            var topSpacer = Browser.Exists(By.Id("viewport-as-root")).FindElement(By.TagName("div"));

            Browser.ExecuteJavaScript("const element = document.getElementById('viewport-as-root'); element.scrollIntoView();");

            // Validate that the top spacer has a height of zero.
            Browser.Equal(expectedInitialSpacerStyle, () => topSpacer.GetAttribute("style"));

            Browser.ExecuteJavaScript("window.scrollTo(0, document.body.scrollHeight);");

            // Validate that the scroll event completed successfully
            var lastElement = Browser.Exists(By.Id("999"));
            Browser.True(() => lastElement.Displayed);

            // Validate that the top spacer has expanded.
            Browser.NotEqual(expectedInitialSpacerStyle, () => topSpacer.GetAttribute("style"));
        }

        [Fact]
        public async Task ToleratesIncorrectItemSize()
        {
            Browser.MountTestComponent<VirtualizationComponent>();
            var topSpacer = Browser.Exists(By.Id("incorrect-size-container")).FindElement(By.TagName("div"));
            var expectedInitialSpacerStyle = "height: 0px;";

            // Wait until items have been rendered.
            Browser.True(() => GetItemCount() > 0);
            Browser.Equal(expectedInitialSpacerStyle, () => topSpacer.GetAttribute("style"));

            // Scroll slowly, in increments of 50px at a time. At one point this would trigger a bug
            // due to the incorrect item size, whereby it would not realise it's necessary to show more
            // items because the first time the spacer became visible, the size calculation said that
            // we're already showing all the items we need to show.
            for (var pos = 0; pos < 1000; pos += 50)
            {
                Browser.ExecuteJavaScript($"document.getElementById('incorrect-size-container').scrollTop = {pos};");
                await Task.Delay(200);
            }

            // Validate that the top spacer did change
            Browser.NotEqual(expectedInitialSpacerStyle, () => topSpacer.GetAttribute("style"));

            int GetItemCount() => Browser.FindElements(By.ClassName("incorrect-size-item")).Count;
        }

        [Fact]
        public void CanMutateDataInPlace_Sync()
        {
            Browser.MountTestComponent<VirtualizationDataChanges>();

            // Initial data
            var container = Browser.Exists(By.Id("using-items"));
            Browser.Collection(() => GetPeopleNames(container),
                name => Assert.Equal("Person 1", name),
                name => Assert.Equal("Person 2", name),
                name => Assert.Equal("Person 3", name));

            // Mutate one of them
            var itemToMutate = container.FindElements(By.ClassName("person"))[1];
            itemToMutate.FindElement(By.TagName("button")).Click();

            // See changes
            Browser.Collection(() => GetPeopleNames(container),
                name => Assert.Equal("Person 1", name),
                name => Assert.Equal("Person 2 MUTATED", name),
                name => Assert.Equal("Person 3", name));
        }

        [Fact]
        public void CanMutateDataInPlace_Async()
        {
            Browser.MountTestComponent<VirtualizationDataChanges>();

            // Initial data
            var container = Browser.Exists(By.Id("using-itemsprovider"));
            Browser.Collection(() => GetPeopleNames(container),
                name => Assert.Equal("Person 1", name),
                name => Assert.Equal("Person 2", name),
                name => Assert.Equal("Person 3", name));

            // Mutate one of them
            var itemToMutate = container.FindElements(By.ClassName("person"))[1];
            itemToMutate.FindElement(By.TagName("button")).Click();

            // See changes
            Browser.Collection(() => GetPeopleNames(container),
                name => Assert.Equal("Person 1", name),
                name => Assert.Equal("Person 2 MUTATED", name),
                name => Assert.Equal("Person 3", name));
        }

        [Fact]
        public void CanChangeDataCount_Sync()
        {
            Browser.MountTestComponent<VirtualizationDataChanges>();

            // Initial data
            var container = Browser.Exists(By.Id("using-items"));
            Browser.Collection(() => GetPeopleNames(container),
                name => Assert.Equal("Person 1", name),
                name => Assert.Equal("Person 2", name),
                name => Assert.Equal("Person 3", name));

            // Add another item
            Browser.Exists(By.Id("add-person-to-fixed-list")).Click();

            // See changes
            Browser.Collection(() => GetPeopleNames(container),
                name => Assert.Equal("Person 1", name),
                name => Assert.Equal("Person 2", name),
                name => Assert.Equal("Person 3", name),
                name => Assert.Equal("Person 4", name));
        }

        [Fact]
        public void CanChangeDataCount_Async()
        {
            Browser.MountTestComponent<VirtualizationDataChanges>();

            // Initial data
            var container = Browser.Exists(By.Id("using-itemsprovider"));
            Browser.Collection(() => GetPeopleNames(container),
                name => Assert.Equal("Person 1", name),
                name => Assert.Equal("Person 2", name),
                name => Assert.Equal("Person 3", name));

            // Add another item
            Browser.Exists(By.Id("add-person-to-itemsprovider")).Click();

            // Initially this has no effect because we don't re-query the provider until told to do so
            Browser.Collection(() => GetPeopleNames(container),
                name => Assert.Equal("Person 1", name),
                name => Assert.Equal("Person 2", name),
                name => Assert.Equal("Person 3", name));

            // Request refresh
            Browser.Exists(By.Id("refresh-itemsprovider")).Click();

            // See changes
            Browser.Collection(() => GetPeopleNames(container),
                name => Assert.Equal("Person 1", name),
                name => Assert.Equal("Person 2", name),
                name => Assert.Equal("Person 3", name),
                name => Assert.Equal("Person 4", name));
        }

        [Fact]
        public void CanRefreshItemsProviderResultsInPlace()
        {
            Browser.MountTestComponent<VirtualizationDataChanges>();

            // Mutate the data
            var container = Browser.Exists(By.Id("using-itemsprovider"));
            var itemToMutate = container.FindElements(By.ClassName("person"))[1];
            itemToMutate.FindElement(By.TagName("button")).Click();

            // Verify the mutation was applied
            Browser.Collection(() => GetPeopleNames(container),
                name => Assert.Equal("Person 1", name),
                name => Assert.Equal("Person 2 MUTATED", name),
                name => Assert.Equal("Person 3", name));

            // Refresh and verify the mutation was reverted
            Browser.Exists(By.Id("refresh-itemsprovider")).Click();
            Browser.Collection(() => GetPeopleNames(container),
                name => Assert.Equal("Person 1", name),
                name => Assert.Equal("Person 2", name),
                name => Assert.Equal("Person 3", name));
        }

        private string[] GetPeopleNames(IWebElement container)
        {
            var peopleElements = container.FindElements(By.CssSelector(".person span"));
            return peopleElements.Select(element => element.Text).ToArray();
        }
    }
}<|MERGE_RESOLUTION|>--- conflicted
+++ resolved
@@ -168,11 +168,7 @@
         }
 
         [Fact]
-<<<<<<< HEAD
-        [QuarantinedTest("https://github.com/dotnet/aspnetcore/issues/27227")]
-=======
         [QuarantinedTest("https://github.com/dotnet/aspnetcore/issues/25929")]
->>>>>>> fdd41786
         public void CancelsOutdatedRefreshes_Async()
         {
             Browser.MountTestComponent<VirtualizationComponent>();
