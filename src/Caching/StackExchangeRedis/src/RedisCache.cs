// Licensed to the .NET Foundation under one or more agreements.
// The .NET Foundation licenses this file to you under the MIT license.

using System;
using System.Diagnostics;
using System.Diagnostics.CodeAnalysis;
using System.Net.Sockets;
using System.Text;
using System.Threading;
using System.Threading.Tasks;
using Microsoft.AspNetCore.Shared;
using Microsoft.Extensions.Caching.Distributed;
using Microsoft.Extensions.Logging;
using Microsoft.Extensions.Options;
using StackExchange.Redis;

namespace Microsoft.Extensions.Caching.StackExchangeRedis;

/// <summary>
/// Distributed cache implementation using Redis.
/// <para>Uses <c>StackExchange.Redis</c> as the Redis client.</para>
/// </summary>
public partial class RedisCache : IDistributedCache, IDisposable
{
    // Note that the "force reconnect" pattern as described https://learn.microsoft.com/en-us/azure/azure-cache-for-redis/cache-best-practices-connection#using-forcereconnect-with-stackexchangeredis
    // can be enabled via the "Microsoft.AspNetCore.Caching.StackExchangeRedis.UseForceReconnect" app-context switch
    //
    // -- Explanation of why two kinds of SetScript are used --
    // * Redis 2.0 had HSET key field value for setting individual hash fields,
    // and HMSET key field value [field value ...] for setting multiple hash fields (against the same key).
    // * Redis 4.0 added HSET key field value [field value ...] and deprecated HMSET.
    //
    // On Redis versions that don't have the newer HSET variant, we use SetScriptPreExtendedSetCommand
    // which uses the (now deprecated) HMSET.

    // KEYS[1] = = key
    // ARGV[1] = absolute-expiration - ticks as long (-1 for none)
    // ARGV[2] = sliding-expiration - ticks as long (-1 for none)
    // ARGV[3] = relative-expiration (long, in seconds, -1 for none) - Min(absolute-expiration - Now, sliding-expiration)
    // ARGV[4] = data - byte[]
    // this order should not change LUA script depends on it
    private const string SetScript = (@"
                redis.call('HSET', KEYS[1], 'absexp', ARGV[1], 'sldexp', ARGV[2], 'data', ARGV[4])
                if ARGV[3] ~= '-1' then
                  redis.call('EXPIRE', KEYS[1], ARGV[3])
                end
                return 1");
    private const string SetScriptPreExtendedSetCommand = (@"
                redis.call('HMSET', KEYS[1], 'absexp', ARGV[1], 'sldexp', ARGV[2], 'data', ARGV[4])
                if ARGV[3] ~= '-1' then
                  redis.call('EXPIRE', KEYS[1], ARGV[3])
                end
                return 1");

    private const string AbsoluteExpirationKey = "absexp";
    private const string SlidingExpirationKey = "sldexp";
    private const string DataKey = "data";

    // combined keys - same hash keys fetched constantly; avoid allocating an array each time
    private static readonly RedisValue[] HashMembers_AbsoluteExpiration_SlidingExpiration_Data = new RedisValue[] { AbsoluteExpirationKey, SlidingExpirationKey, DataKey };
    private static readonly RedisValue[] HashMembers_AbsoluteExpiration_SlidingExpiration = new RedisValue[] { AbsoluteExpirationKey, SlidingExpirationKey };

    private static RedisValue[] GetHashFields(bool getData) => getData
        ? HashMembers_AbsoluteExpiration_SlidingExpiration_Data
        : HashMembers_AbsoluteExpiration_SlidingExpiration;

    private const long NotPresent = -1;
    private static readonly Version ServerVersionWithExtendedSetCommand = new Version(4, 0, 0);

    private volatile IDatabase? _cache;
    private bool _disposed;
    private string _setScript = SetScript;

    private readonly RedisCacheOptions _options;
    private readonly RedisKey _instancePrefix;
    private readonly ILogger _logger;

    private readonly SemaphoreSlim _connectionLock = new SemaphoreSlim(initialCount: 1, maxCount: 1);

    private long _lastConnectTicks = DateTimeOffset.UtcNow.Ticks;
    private long _firstErrorTimeTicks;
    private long _previousErrorTimeTicks;

    // StackExchange.Redis will also be trying to reconnect internally,
    // so limit how often we recreate the ConnectionMultiplexer instance
    // in an attempt to reconnect

    // Never reconnect within 60 seconds of the last attempt to connect or reconnect.
    private readonly TimeSpan ReconnectMinInterval = TimeSpan.FromSeconds(60);
    // Only reconnect if errors have occurred for at least the last 30 seconds.
    // This count resets if there are no errors for 30 seconds
    private readonly TimeSpan ReconnectErrorThreshold = TimeSpan.FromSeconds(30);

    private static DateTimeOffset ReadTimeTicks(ref long field)
    {
        var ticks = Volatile.Read(ref field); // avoid torn values
        return ticks == 0 ? DateTimeOffset.MinValue : new DateTimeOffset(ticks, TimeSpan.Zero);
    }

    private static void WriteTimeTicks(ref long field, DateTimeOffset value)
    {
        var ticks = value == DateTimeOffset.MinValue ? 0L : value.UtcTicks;
        Volatile.Write(ref field, ticks); // avoid torn values
    }

    /// <summary>
    /// Initializes a new instance of <see cref="RedisCache"/>.
    /// </summary>
    /// <param name="optionsAccessor">The configuration options.</param>
    public RedisCache(IOptions<RedisCacheOptions> optionsAccessor)
        : this(optionsAccessor, Logging.Abstractions.NullLoggerFactory.Instance.CreateLogger<RedisCache>())
    {
    }

    /// <summary>
    /// Initializes a new instance of <see cref="RedisCache"/>.
    /// </summary>
    /// <param name="optionsAccessor">The configuration options.</param>
    /// <param name="logger">The logger.</param>
    internal RedisCache(IOptions<RedisCacheOptions> optionsAccessor, ILogger logger)
    {
<<<<<<< HEAD
        if (optionsAccessor is null)
        {
            throw new ArgumentNullException(nameof(optionsAccessor));
        }

        if (logger is null)
        {
            throw new ArgumentNullException(nameof(logger));
        }
=======
        ArgumentNullThrowHelper.ThrowIfNull(optionsAccessor);
        ArgumentNullThrowHelper.ThrowIfNull(logger);
>>>>>>> dfff223c

        _options = optionsAccessor.Value;
        _logger = logger;

        // This allows partitioning a single backend cache for use with multiple apps/services.
        var instanceName = _options.InstanceName;
        if (!string.IsNullOrEmpty(instanceName))
        {
            // SE.Redis allows efficient append of key-prefix scenarios, but we can help it
            // avoid some work/allocations by forcing the key-prefix to be a byte[]; SE.Redis
            // would do this itself anyway, using UTF8
            _instancePrefix = (RedisKey)Encoding.UTF8.GetBytes(instanceName);
        }
    }

    /// <inheritdoc />
    public byte[]? Get(string key)
    {
<<<<<<< HEAD
        if (key is null)
        {
            throw new ArgumentNullException(nameof(key));
        }
=======
        ArgumentNullThrowHelper.ThrowIfNull(key);
>>>>>>> dfff223c

        return GetAndRefresh(key, getData: true);
    }

    /// <inheritdoc />
    public async Task<byte[]?> GetAsync(string key, CancellationToken token = default)
    {
<<<<<<< HEAD
        if (key is null)
        {
            throw new ArgumentNullException(nameof(key));
        }
=======
        ArgumentNullThrowHelper.ThrowIfNull(key);
>>>>>>> dfff223c

        token.ThrowIfCancellationRequested();

        return await GetAndRefreshAsync(key, getData: true, token: token).ConfigureAwait(false);
    }

    /// <inheritdoc />
    public void Set(string key, byte[] value, DistributedCacheEntryOptions options)
    {
<<<<<<< HEAD
        if (key is null)
        {
            throw new ArgumentNullException(nameof(key));
        }

        if (value is null)
        {
            throw new ArgumentNullException(nameof(value));
        }

        if (options is null)
        {
            throw new ArgumentNullException(nameof(options));
        }
=======
        ArgumentNullThrowHelper.ThrowIfNull(key);
        ArgumentNullThrowHelper.ThrowIfNull(value);
        ArgumentNullThrowHelper.ThrowIfNull(options);
>>>>>>> dfff223c

        var cache = Connect();

        var creationTime = DateTimeOffset.UtcNow;

        var absoluteExpiration = GetAbsoluteExpiration(creationTime, options);

        try
        {
            cache.ScriptEvaluate(_setScript, new RedisKey[] { _instancePrefix.Append(key) },
                new RedisValue[]
                {
                        absoluteExpiration?.Ticks ?? NotPresent,
                        options.SlidingExpiration?.Ticks ?? NotPresent,
                        GetExpirationInSeconds(creationTime, absoluteExpiration, options) ?? NotPresent,
                        value
                });
        }
        catch (Exception ex)
        {
            OnRedisError(ex, cache);
            throw;
        }
    }

    /// <inheritdoc />
    public async Task SetAsync(string key, byte[] value, DistributedCacheEntryOptions options, CancellationToken token = default)
    {
<<<<<<< HEAD
        if (key is null)
        {
            throw new ArgumentNullException(nameof(key));
        }

        if (value is null)
        {
            throw new ArgumentNullException(nameof(value));
        }

        if (options is null)
        {
            throw new ArgumentNullException(nameof(options));
        }
=======
        ArgumentNullThrowHelper.ThrowIfNull(key);
        ArgumentNullThrowHelper.ThrowIfNull(value);
        ArgumentNullThrowHelper.ThrowIfNull(options);
>>>>>>> dfff223c

        token.ThrowIfCancellationRequested();

        var cache = await ConnectAsync(token).ConfigureAwait(false);
        Debug.Assert(cache is not null);

        var creationTime = DateTimeOffset.UtcNow;

        var absoluteExpiration = GetAbsoluteExpiration(creationTime, options);

        try
        {
            await cache.ScriptEvaluateAsync(_setScript, new RedisKey[] { _instancePrefix.Append(key) },
                new RedisValue[]
                {
                absoluteExpiration?.Ticks ?? NotPresent,
                options.SlidingExpiration?.Ticks ?? NotPresent,
                GetExpirationInSeconds(creationTime, absoluteExpiration, options) ?? NotPresent,
                value
                }).ConfigureAwait(false);
        }
        catch (Exception ex)
        {
            OnRedisError(ex, cache);
            throw;
        }
    }

    /// <inheritdoc />
    public void Refresh(string key)
    {
<<<<<<< HEAD
        if (key is null)
        {
            throw new ArgumentNullException(nameof(key));
        }
=======
        ArgumentNullThrowHelper.ThrowIfNull(key);
>>>>>>> dfff223c

        GetAndRefresh(key, getData: false);
    }

    /// <inheritdoc />
    public async Task RefreshAsync(string key, CancellationToken token = default)
    {
<<<<<<< HEAD
        if (key is null)
        {
            throw new ArgumentNullException(nameof(key));
        }
=======
        ArgumentNullThrowHelper.ThrowIfNull(key);
>>>>>>> dfff223c

        token.ThrowIfCancellationRequested();

        await GetAndRefreshAsync(key, getData: false, token: token).ConfigureAwait(false);
    }

    [MemberNotNull(nameof(_cache))]
    private IDatabase Connect()
    {
        CheckDisposed();
        var cache = _cache;
        if (cache is not null)
        {
            Debug.Assert(_cache is not null);
            return cache;
        }

        _connectionLock.Wait();
        try
        {
            cache = _cache;
            if (cache is null)
            {
                IConnectionMultiplexer connection;
                if (_options.ConnectionMultiplexerFactory is null)
                {
                    if (_options.ConfigurationOptions is not null)
                    {
                        connection = ConnectionMultiplexer.Connect(_options.ConfigurationOptions);
                    }
                    else
                    {
                        connection = ConnectionMultiplexer.Connect(_options.Configuration!);
                    }
                }
                else
                {
                    connection = _options.ConnectionMultiplexerFactory().GetAwaiter().GetResult();
                }

                PrepareConnection(connection);
                cache = _cache = connection.GetDatabase();
            }
            Debug.Assert(_cache is not null);
            return cache;
        }
        finally
        {
            _connectionLock.Release();
        }
    }

    private ValueTask<IDatabase> ConnectAsync(CancellationToken token = default)
    {
        CheckDisposed();
        token.ThrowIfCancellationRequested();

        var cache = _cache;
        if (cache is not null)
        {
            Debug.Assert(_cache is not null);
            return new(cache);
        }
        return ConnectSlowAsync(token);
    }
    private async ValueTask<IDatabase> ConnectSlowAsync(CancellationToken token)
    {
        await _connectionLock.WaitAsync(token).ConfigureAwait(false);
        try
        {
            var cache = _cache;
            if (cache is null)
            {
                IConnectionMultiplexer connection;
                if (_options.ConnectionMultiplexerFactory is null)
                {
                    if (_options.ConfigurationOptions is not null)
                    {
                        connection = await ConnectionMultiplexer.ConnectAsync(_options.ConfigurationOptions).ConfigureAwait(false);
                    }
                    else
                    {
                        connection = await ConnectionMultiplexer.ConnectAsync(_options.Configuration!).ConfigureAwait(false);
                    }
                }
                else
                {
                    connection = await _options.ConnectionMultiplexerFactory().ConfigureAwait(false);
                }

                PrepareConnection(connection);
                cache = _cache = connection.GetDatabase();
            }
            Debug.Assert(_cache is not null);
            return cache;
        }
        finally
        {
            _connectionLock.Release();
        }
    }

    private void PrepareConnection(IConnectionMultiplexer connection)
    {
        WriteTimeTicks(ref _lastConnectTicks, DateTimeOffset.UtcNow);
        ValidateServerFeatures(connection);
        TryRegisterProfiler(connection);
    }

    private void ValidateServerFeatures(IConnectionMultiplexer connection)
    {
        _ = connection ?? throw new InvalidOperationException($"{nameof(connection)} cannot be null.");

        try
        {
            foreach (var endPoint in connection.GetEndPoints())
            {
                if (connection.GetServer(endPoint).Version < ServerVersionWithExtendedSetCommand)
                {
                    _setScript = SetScriptPreExtendedSetCommand;
                    return;
                }
            }
        }
        catch (NotSupportedException ex)
        {
            Log.CouldNotDetermineServerVersion(_logger, ex);

            // The GetServer call may not be supported with some configurations, in which
            // case let's also fall back to using the older command.
            _setScript = SetScriptPreExtendedSetCommand;
        }
    }

    private void TryRegisterProfiler(IConnectionMultiplexer connection)
    {
        _ = connection ?? throw new InvalidOperationException($"{nameof(connection)} cannot be null.");

        if (_options.ProfilingSession is not null)
        {
            connection.RegisterProfiler(_options.ProfilingSession);
        }
    }

    private byte[]? GetAndRefresh(string key, bool getData)
    {
<<<<<<< HEAD
        if (key is null)
        {
            throw new ArgumentNullException(nameof(key));
        }
=======
        ArgumentNullThrowHelper.ThrowIfNull(key);
>>>>>>> dfff223c

        var cache = Connect();

        // This also resets the LRU status as desired.
        // TODO: Can this be done in one operation on the server side? Probably, the trick would just be the DateTimeOffset math.
        RedisValue[] results;
        try
        {
            results = cache.HashGet(_instancePrefix.Append(key), GetHashFields(getData));
        }
        catch (Exception ex)
        {
            OnRedisError(ex, cache);
            throw;
        }

        if (results.Length >= 2)
        {
            MapMetadata(results, out DateTimeOffset? absExpr, out TimeSpan? sldExpr);
            Refresh(cache, key, absExpr, sldExpr);
        }

        if (results.Length >= 3 && results[2].HasValue)
        {
            return results[2];
        }

        return null;
    }

    private async Task<byte[]?> GetAndRefreshAsync(string key, bool getData, CancellationToken token = default)
    {
<<<<<<< HEAD
        if (key is null)
        {
            throw new ArgumentNullException(nameof(key));
        }
=======
        ArgumentNullThrowHelper.ThrowIfNull(key);
>>>>>>> dfff223c

        token.ThrowIfCancellationRequested();

        var cache = await ConnectAsync(token).ConfigureAwait(false);
        Debug.Assert(cache is not null);

        // This also resets the LRU status as desired.
        // TODO: Can this be done in one operation on the server side? Probably, the trick would just be the DateTimeOffset math.
        RedisValue[] results;
        try
        {
            results = await cache.HashGetAsync(_instancePrefix.Append(key), GetHashFields(getData)).ConfigureAwait(false);
        }
        catch (Exception ex)
        {
            OnRedisError(ex, cache);
            throw;
        }

        if (results.Length >= 2)
        {
            MapMetadata(results, out DateTimeOffset? absExpr, out TimeSpan? sldExpr);
            await RefreshAsync(cache, key, absExpr, sldExpr, token).ConfigureAwait(false);
        }

        if (results.Length >= 3 && results[2].HasValue)
        {
            return results[2];
        }

        return null;
    }

    /// <inheritdoc />
    public void Remove(string key)
    {
<<<<<<< HEAD
        if (key is null)
        {
            throw new ArgumentNullException(nameof(key));
        }
=======
        ArgumentNullThrowHelper.ThrowIfNull(key);
>>>>>>> dfff223c

        var cache = Connect();
        try
        {
            cache.KeyDelete(_instancePrefix.Append(key));
        }
        catch (Exception ex)
        {
            OnRedisError(ex, cache);
            throw;
        }
    }

    /// <inheritdoc />
    public async Task RemoveAsync(string key, CancellationToken token = default)
    {
<<<<<<< HEAD
        if (key is null)
        {
            throw new ArgumentNullException(nameof(key));
        }
=======
        ArgumentNullThrowHelper.ThrowIfNull(key);
>>>>>>> dfff223c

        var cache = await ConnectAsync(token).ConfigureAwait(false);
        Debug.Assert(cache is not null);

        try
        {
            await cache.KeyDeleteAsync(_instancePrefix.Append(key)).ConfigureAwait(false);
        }
        catch (Exception ex)
        {
            OnRedisError(ex, cache);
            throw;
        }
    }

    private static void MapMetadata(RedisValue[] results, out DateTimeOffset? absoluteExpiration, out TimeSpan? slidingExpiration)
    {
        absoluteExpiration = null;
        slidingExpiration = null;
        var absoluteExpirationTicks = (long?)results[0];
        if (absoluteExpirationTicks.HasValue && absoluteExpirationTicks.Value != NotPresent)
        {
            absoluteExpiration = new DateTimeOffset(absoluteExpirationTicks.Value, TimeSpan.Zero);
        }
        var slidingExpirationTicks = (long?)results[1];
        if (slidingExpirationTicks.HasValue && slidingExpirationTicks.Value != NotPresent)
        {
            slidingExpiration = new TimeSpan(slidingExpirationTicks.Value);
        }
    }

    private void Refresh(IDatabase cache, string key, DateTimeOffset? absExpr, TimeSpan? sldExpr)
    {
<<<<<<< HEAD
        if (key is null)
        {
            throw new ArgumentNullException(nameof(key));
        }
=======
        ArgumentNullThrowHelper.ThrowIfNull(key);
>>>>>>> dfff223c

        // Note Refresh has no effect if there is just an absolute expiration (or neither).
        if (sldExpr.HasValue)
        {
            TimeSpan? expr;
            if (absExpr.HasValue)
            {
                var relExpr = absExpr.Value - DateTimeOffset.Now;
                expr = relExpr <= sldExpr.Value ? relExpr : sldExpr;
            }
            else
            {
                expr = sldExpr;
            }
            try
            {
                cache.KeyExpire(_instancePrefix.Append(key), expr);
            }
            catch (Exception ex)
            {
                OnRedisError(ex, cache);
                throw;
            }
        }
    }

    private async Task RefreshAsync(IDatabase cache, string key, DateTimeOffset? absExpr, TimeSpan? sldExpr, CancellationToken token = default)
    {
<<<<<<< HEAD
        if (key is null)
        {
            throw new ArgumentNullException(nameof(key));
        }
=======
        ArgumentNullThrowHelper.ThrowIfNull(key);
>>>>>>> dfff223c

        token.ThrowIfCancellationRequested();

        // Note Refresh has no effect if there is just an absolute expiration (or neither).
        if (sldExpr.HasValue)
        {
            TimeSpan? expr;
            if (absExpr.HasValue)
            {
                var relExpr = absExpr.Value - DateTimeOffset.Now;
                expr = relExpr <= sldExpr.Value ? relExpr : sldExpr;
            }
            else
            {
                expr = sldExpr;
            }
            try
            {
                await cache.KeyExpireAsync(_instancePrefix.Append(key), expr).ConfigureAwait(false);
            }
            catch (Exception ex)
            {
                OnRedisError(ex, cache);
                throw;
            }
        }
    }

    private static long? GetExpirationInSeconds(DateTimeOffset creationTime, DateTimeOffset? absoluteExpiration, DistributedCacheEntryOptions options)
    {
        if (absoluteExpiration.HasValue && options.SlidingExpiration.HasValue)
        {
            return (long)Math.Min(
                (absoluteExpiration.Value - creationTime).TotalSeconds,
                options.SlidingExpiration.Value.TotalSeconds);
        }
        else if (absoluteExpiration.HasValue)
        {
            return (long)(absoluteExpiration.Value - creationTime).TotalSeconds;
        }
        else if (options.SlidingExpiration.HasValue)
        {
            return (long)options.SlidingExpiration.Value.TotalSeconds;
        }
        return null;
    }

    private static DateTimeOffset? GetAbsoluteExpiration(DateTimeOffset creationTime, DistributedCacheEntryOptions options)
    {
        if (options.AbsoluteExpiration.HasValue && options.AbsoluteExpiration <= creationTime)
        {
            throw new ArgumentOutOfRangeException(
                nameof(DistributedCacheEntryOptions.AbsoluteExpiration),
                options.AbsoluteExpiration.Value,
                "The absolute expiration value must be in the future.");
        }

        if (options.AbsoluteExpirationRelativeToNow.HasValue)
        {
            return creationTime + options.AbsoluteExpirationRelativeToNow;
        }

        return options.AbsoluteExpiration;
    }

    /// <inheritdoc />
    public void Dispose()
    {
        if (_disposed)
        {
            return;
        }

        _disposed = true;
        ReleaseConnection(Interlocked.Exchange(ref _cache, null));

    }

    private void CheckDisposed()
    {
        ObjectDisposedThrowHelper.ThrowIf(_disposed, this);
    }

    private void OnRedisError(Exception exception, IDatabase cache)
    {
        if (_options.UseForceReconnect && (exception is RedisConnectionException or SocketException))
        {
            var utcNow = DateTimeOffset.UtcNow;
            var previousConnectTime = ReadTimeTicks(ref _lastConnectTicks);
            TimeSpan elapsedSinceLastReconnect = utcNow - previousConnectTime;

            // We want to limit how often we perform this top-level reconnect, so we check how long it's been since our last attempt.
            if (elapsedSinceLastReconnect < ReconnectMinInterval)
            {
                return;
            }

            var firstErrorTime = ReadTimeTicks(ref _firstErrorTimeTicks);
            if (firstErrorTime == DateTimeOffset.MinValue)
            {
                // note: order/timing here (between the two fields) is not critical
                WriteTimeTicks(ref _firstErrorTimeTicks, utcNow);
                WriteTimeTicks(ref _previousErrorTimeTicks, utcNow);
                return;
            }

            TimeSpan elapsedSinceFirstError = utcNow - firstErrorTime;
            TimeSpan elapsedSinceMostRecentError = utcNow - ReadTimeTicks(ref _previousErrorTimeTicks);

            bool shouldReconnect =
                    elapsedSinceFirstError >= ReconnectErrorThreshold // Make sure we gave the multiplexer enough time to reconnect on its own if it could.
                    && elapsedSinceMostRecentError <= ReconnectErrorThreshold; // Make sure we aren't working on stale data (e.g. if there was a gap in errors, don't reconnect yet).

            // Update the previousErrorTime timestamp to be now (e.g. this reconnect request).
            WriteTimeTicks(ref _previousErrorTimeTicks, utcNow);

            if (!shouldReconnect)
            {
                return;
            }

            WriteTimeTicks(ref _firstErrorTimeTicks, DateTimeOffset.MinValue);
            WriteTimeTicks(ref _previousErrorTimeTicks, DateTimeOffset.MinValue);

            // wipe the shared field, but *only* if it is still the cache we were
            // thinking about (once it is null, the next caller will reconnect)
            ReleaseConnection(Interlocked.CompareExchange(ref _cache, null, cache));
        }
    }

    static void ReleaseConnection(IDatabase? cache)
    {
        var connection = cache?.Multiplexer;
        if (connection is not null)
        {
            try
            {
                connection.Close();
                connection.Dispose();
            }
            catch (Exception ex)
            {
                Debug.WriteLine(ex);
            }
        }
    }
}<|MERGE_RESOLUTION|>--- conflicted
+++ resolved
@@ -119,20 +119,8 @@
     /// <param name="logger">The logger.</param>
     internal RedisCache(IOptions<RedisCacheOptions> optionsAccessor, ILogger logger)
     {
-<<<<<<< HEAD
-        if (optionsAccessor is null)
-        {
-            throw new ArgumentNullException(nameof(optionsAccessor));
-        }
-
-        if (logger is null)
-        {
-            throw new ArgumentNullException(nameof(logger));
-        }
-=======
         ArgumentNullThrowHelper.ThrowIfNull(optionsAccessor);
         ArgumentNullThrowHelper.ThrowIfNull(logger);
->>>>>>> dfff223c
 
         _options = optionsAccessor.Value;
         _logger = logger;
@@ -151,14 +139,7 @@
     /// <inheritdoc />
     public byte[]? Get(string key)
     {
-<<<<<<< HEAD
-        if (key is null)
-        {
-            throw new ArgumentNullException(nameof(key));
-        }
-=======
-        ArgumentNullThrowHelper.ThrowIfNull(key);
->>>>>>> dfff223c
+        ArgumentNullThrowHelper.ThrowIfNull(key);
 
         return GetAndRefresh(key, getData: true);
     }
@@ -166,14 +147,7 @@
     /// <inheritdoc />
     public async Task<byte[]?> GetAsync(string key, CancellationToken token = default)
     {
-<<<<<<< HEAD
-        if (key is null)
-        {
-            throw new ArgumentNullException(nameof(key));
-        }
-=======
-        ArgumentNullThrowHelper.ThrowIfNull(key);
->>>>>>> dfff223c
+        ArgumentNullThrowHelper.ThrowIfNull(key);
 
         token.ThrowIfCancellationRequested();
 
@@ -183,26 +157,9 @@
     /// <inheritdoc />
     public void Set(string key, byte[] value, DistributedCacheEntryOptions options)
     {
-<<<<<<< HEAD
-        if (key is null)
-        {
-            throw new ArgumentNullException(nameof(key));
-        }
-
-        if (value is null)
-        {
-            throw new ArgumentNullException(nameof(value));
-        }
-
-        if (options is null)
-        {
-            throw new ArgumentNullException(nameof(options));
-        }
-=======
         ArgumentNullThrowHelper.ThrowIfNull(key);
         ArgumentNullThrowHelper.ThrowIfNull(value);
         ArgumentNullThrowHelper.ThrowIfNull(options);
->>>>>>> dfff223c
 
         var cache = Connect();
 
@@ -231,26 +188,9 @@
     /// <inheritdoc />
     public async Task SetAsync(string key, byte[] value, DistributedCacheEntryOptions options, CancellationToken token = default)
     {
-<<<<<<< HEAD
-        if (key is null)
-        {
-            throw new ArgumentNullException(nameof(key));
-        }
-
-        if (value is null)
-        {
-            throw new ArgumentNullException(nameof(value));
-        }
-
-        if (options is null)
-        {
-            throw new ArgumentNullException(nameof(options));
-        }
-=======
         ArgumentNullThrowHelper.ThrowIfNull(key);
         ArgumentNullThrowHelper.ThrowIfNull(value);
         ArgumentNullThrowHelper.ThrowIfNull(options);
->>>>>>> dfff223c
 
         token.ThrowIfCancellationRequested();
 
@@ -282,14 +222,7 @@
     /// <inheritdoc />
     public void Refresh(string key)
     {
-<<<<<<< HEAD
-        if (key is null)
-        {
-            throw new ArgumentNullException(nameof(key));
-        }
-=======
-        ArgumentNullThrowHelper.ThrowIfNull(key);
->>>>>>> dfff223c
+        ArgumentNullThrowHelper.ThrowIfNull(key);
 
         GetAndRefresh(key, getData: false);
     }
@@ -297,14 +230,7 @@
     /// <inheritdoc />
     public async Task RefreshAsync(string key, CancellationToken token = default)
     {
-<<<<<<< HEAD
-        if (key is null)
-        {
-            throw new ArgumentNullException(nameof(key));
-        }
-=======
-        ArgumentNullThrowHelper.ThrowIfNull(key);
->>>>>>> dfff223c
+        ArgumentNullThrowHelper.ThrowIfNull(key);
 
         token.ThrowIfCancellationRequested();
 
@@ -451,14 +377,7 @@
 
     private byte[]? GetAndRefresh(string key, bool getData)
     {
-<<<<<<< HEAD
-        if (key is null)
-        {
-            throw new ArgumentNullException(nameof(key));
-        }
-=======
-        ArgumentNullThrowHelper.ThrowIfNull(key);
->>>>>>> dfff223c
+        ArgumentNullThrowHelper.ThrowIfNull(key);
 
         var cache = Connect();
 
@@ -491,14 +410,7 @@
 
     private async Task<byte[]?> GetAndRefreshAsync(string key, bool getData, CancellationToken token = default)
     {
-<<<<<<< HEAD
-        if (key is null)
-        {
-            throw new ArgumentNullException(nameof(key));
-        }
-=======
-        ArgumentNullThrowHelper.ThrowIfNull(key);
->>>>>>> dfff223c
+        ArgumentNullThrowHelper.ThrowIfNull(key);
 
         token.ThrowIfCancellationRequested();
 
@@ -535,14 +447,7 @@
     /// <inheritdoc />
     public void Remove(string key)
     {
-<<<<<<< HEAD
-        if (key is null)
-        {
-            throw new ArgumentNullException(nameof(key));
-        }
-=======
-        ArgumentNullThrowHelper.ThrowIfNull(key);
->>>>>>> dfff223c
+        ArgumentNullThrowHelper.ThrowIfNull(key);
 
         var cache = Connect();
         try
@@ -559,14 +464,7 @@
     /// <inheritdoc />
     public async Task RemoveAsync(string key, CancellationToken token = default)
     {
-<<<<<<< HEAD
-        if (key is null)
-        {
-            throw new ArgumentNullException(nameof(key));
-        }
-=======
-        ArgumentNullThrowHelper.ThrowIfNull(key);
->>>>>>> dfff223c
+        ArgumentNullThrowHelper.ThrowIfNull(key);
 
         var cache = await ConnectAsync(token).ConfigureAwait(false);
         Debug.Assert(cache is not null);
@@ -600,14 +498,7 @@
 
     private void Refresh(IDatabase cache, string key, DateTimeOffset? absExpr, TimeSpan? sldExpr)
     {
-<<<<<<< HEAD
-        if (key is null)
-        {
-            throw new ArgumentNullException(nameof(key));
-        }
-=======
-        ArgumentNullThrowHelper.ThrowIfNull(key);
->>>>>>> dfff223c
+        ArgumentNullThrowHelper.ThrowIfNull(key);
 
         // Note Refresh has no effect if there is just an absolute expiration (or neither).
         if (sldExpr.HasValue)
@@ -636,14 +527,7 @@
 
     private async Task RefreshAsync(IDatabase cache, string key, DateTimeOffset? absExpr, TimeSpan? sldExpr, CancellationToken token = default)
     {
-<<<<<<< HEAD
-        if (key is null)
-        {
-            throw new ArgumentNullException(nameof(key));
-        }
-=======
-        ArgumentNullThrowHelper.ThrowIfNull(key);
->>>>>>> dfff223c
+        ArgumentNullThrowHelper.ThrowIfNull(key);
 
         token.ThrowIfCancellationRequested();
 
