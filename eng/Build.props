<Project>
  <Import Project="Common.props" />

  <!-- These projects are always excluded, even when -projects is specified on command line. -->
  <ItemGroup>
    <!-- Explicitly excluded projects -->
    <ProjectToExclude Include="$(ProjectToExclude)" />

    <!-- These projects use 'legacy' csproj, which is not supported by dotnet-msbuild. -->
    <ProjectToExclude Include="
                      $(RepoRoot)src\Servers\HttpSys\samples\TestClient\TestClient.csproj;
                      $(RepoRoot)src\Middleware\WebSockets\samples\TestServer\WebSockets.TestServer.csproj;
                      "
                      Condition=" '$(MSBuildRuntimeType)' == 'Core' " />

    <!-- Exclude the websockets samples for now because they use classic .csproj, which is not yet supported in our build. -->
    <ProjectToExclude Include="$(RepoRoot)src\Middleware\WebSockets\samples\**\*.csproj" />

    <!-- These projects are meant to be executed by tests. -->
    <ProjectToExclude Include="
                      $(RepoRoot)src\Tools\dotnet-watch\test\TestProjects\**\*.csproj;
                      $(RepoRoot)src\Tools\Tests.Common\TestProjects\**\*.csproj;
                      $(RepoRoot)src\Razor\Razor.Design\test\testassets\**\*.*proj;
                      $(RepoRoot)src\submodules\**\*.*proj;
                      $(RepoRoot)src\Installers\**\*.*proj;
                      $(RepoRoot)src\SignalR\clients\ts\**\node_modules\**\*.*proj;
                      $(RepoRoot)src\Components\Web.JS\node_modules\**\*.*proj;
                      $(RepoRoot)src\Components\WebAssembly\Build\testassets\**\*.csproj;
<<<<<<< HEAD
=======
                      $(RepoRoot)src\ProjectTemplates\ComponentsWebAssembly.ProjectTemplates\content\**\*.csproj;
>>>>>>> 949b5e0f
                      $(RepoRoot)src\ProjectTemplates\Web.ProjectTemplates\content\**\*.csproj;
                      $(RepoRoot)src\ProjectTemplates\Web.ProjectTemplates\content\**\*.fsproj;
                      $(RepoRoot)src\ProjectTemplates\Web.Spa.ProjectTemplates\content\**\*.csproj;
                      " />

    <!-- Exclude the benchmarks because they use <PackageReference>. -->
    <ProjectToExclude Include="
                      $(RepoRoot)src\Components\benchmarkapps\BlazingPizza.Server\**\*.csproj;
                      $(RepoRoot)src\Mvc\benchmarkapps\**\*.csproj;
                      $(RepoRoot)src\Servers\Kestrel\perf\PlatformBenchmarks\**\*.csproj;
                      $(RepoRoot)src\SignalR\perf\benchmarkapps\**\*.csproj;
                      " />
  </ItemGroup>

  <Choose>
    <!-- Project selection can be overridden on the command line by passing in -projects -->
    <When Condition="'$(ProjectToBuild)' != ''">
      <ItemGroup>
        <ProjectToBuild Include="$(ProjectToBuild)" Exclude="@(ProjectToExclude);$(RepoRoot)**\bin\**\*;$(RepoRoot)**\obj\**\*">
          <RestoreInParallel Condition="'%(Extension)' == '.npmproj'">false</RestoreInParallel>
        </ProjectToBuild>
      </ItemGroup>
    </When>
    <Otherwise>
      <ItemGroup Condition=" '$(BuildInstallers)' == 'true' AND '$(TargetOsName)' == 'win' ">
        <!-- Build the ANCM custom action -->
        <ProjectToBuild Include="$(RepoRoot)src\Installers\Windows\AspNetCoreModule-Setup\CustomAction\aspnetcoreCA.vcxproj" AdditionalProperties="Platform=x64" />
        <ProjectToBuild Include="$(RepoRoot)src\Installers\Windows\AspNetCoreModule-Setup\CustomAction\aspnetcoreCA.vcxproj" AdditionalProperties="Platform=Win32" />

        <!-- Build the ANCM msis -->
        <ProjectToBuild Include="$(RepoRoot)src\Installers\Windows\AspNetCoreModule-Setup\ANCMIISExpressV2\AncmIISExpressV2.wixproj" AdditionalProperties="Platform=x64" />
        <ProjectToBuild Include="$(RepoRoot)src\Installers\Windows\AspNetCoreModule-Setup\ANCMIISExpressV2\AncmIISExpressV2.wixproj" AdditionalProperties="Platform=x86" />
        <ProjectToBuild Include="$(RepoRoot)src\Installers\Windows\AspNetCoreModule-Setup\ANCMV2\ANCMV2.wixproj" AdditionalProperties="Platform=x64" />
        <ProjectToBuild Include="$(RepoRoot)src\Installers\Windows\AspNetCoreModule-Setup\ANCMV2\ANCMV2.wixproj" AdditionalProperties="Platform=x86" />

        <!-- Build the targeting pack installers -->
        <ProjectToBuild Include="$(RepoRoot)src\Installers\Windows\TargetingPack\TargetingPack.wixproj" AdditionalProperties="Platform=x64" />
        <ProjectToBuild Include="$(RepoRoot)src\Installers\Windows\TargetingPack\TargetingPack.wixproj" AdditionalProperties="Platform=x86" />

        <!-- Build the SharedFramework installers -->
        <ProjectToBuild Include="$(RepoRoot)src\Installers\Windows\SharedFrameworkBundle\SharedFrameworkBundle.wixproj" AdditionalProperties="Platform=x64" />
        <ProjectToBuild Include="$(RepoRoot)src\Installers\Windows\SharedFrameworkBundle\SharedFrameworkBundle.wixproj" AdditionalProperties="Platform=x86" />

        <!-- Build the SharedFramework wixlib -->
        <ProjectToBuild Include="$(RepoRoot)src\Installers\Windows\SharedFrameworkLib\SharedFrameworkLib.wixproj" AdditionalProperties="Platform=x64" />
        <ProjectToBuild Include="$(RepoRoot)src\Installers\Windows\SharedFrameworkLib\SharedFrameworkLib.wixproj" AdditionalProperties="Platform=x86" />

        <!-- Windows hosting bundled -->
        <ProjectToBuild Include="$(RepoRoot)src\Installers\Windows\WindowsHostingBundle\WindowsHostingBundle.wixproj" AdditionalProperties="Platform=x86" />
      </ItemGroup>

      <ItemGroup Condition="'$(BuildInstallers)' == 'true' AND '$(TargetRuntimeIdentifier)' == 'linux-x64'">
        <ProjectToBuild Condition=" '$(LinuxInstallerType)' == 'deb' "
                        Include="$(RepoRoot)src\Installers\Debian\**\*.*proj" />
        <ProjectToBuild Condition=" '$(LinuxInstallerType)' == 'rpm' "
                        Include="$(RepoRoot)src\Installers\Rpm\**\*.*proj" />
      </ItemGroup>

      <ItemGroup Condition=" '$(TargetOsName)' == 'win' AND ('$(TargetArchitecture)' == 'x86' OR '$(TargetArchitecture)' == 'x64') ">
        <NativeProjects Include="$(RepoRoot)src\**\*.vcxproj" Exclude="@(ProjectToExclude)" AdditionalProperties="Platform=x64" />
        <NativeProjects Include="$(RepoRoot)src\**\*.vcxproj" Exclude="@(ProjectToExclude)" AdditionalProperties="Platform=Win32" />
      </ItemGroup>

      <ItemGroup>
        <ProjectToBuild Condition=" $(BuildNative) " Include="@(NativeProjects)" Exclude="@(ProjectToExclude)" />
        <ProjectToExclude Condition=" !$(BuildNative) " Include="@(NativeProjects)" />

        <NodeJsProjects Include="
                          $(RepoRoot)src\Components\Web.JS\Microsoft.AspNetCore.Components.Web.JS.npmproj;
                          $(RepoRoot)src\SignalR\**\*.npmproj;
                          $(RepoRoot)src\Middleware\**\*.npmproj;
                          $(RepoRoot)src\JSInterop\**\*.npmproj;
                          "
                        RestoreInParallel="false"
                        Exclude="@(ProjectToExclude)" />

        <ProjectToBuild Condition=" '$(BuildNodeJS)' == 'true'" Include="@(NodeJsProjects)" Exclude="@(ProjectToExclude)" />
        <ProjectToExclude Condition=" '$(BuildNodeJS)' != 'true'" Include="@(NodeJsProjects)" />

        <JavaProjects Include="$(RepoRoot)src\SignalR\**\*.javaproj"
                      Exclude="@(ProjectToExclude)" />

        <ProjectToBuild Condition=" '$(BuildJava)' == 'true'" Include="@(JavaProjects)" Exclude="@(ProjectToExclude)" />
        <ProjectToExclude Condition=" '$(BuildJava)' != 'true'" Include="@(JavaProjects)" />

        <!-- These interop test projects can only be restored and built after the shared framework is built -->
        <InteropProjects Include="$(RepoRoot)src\Grpc\**\*.csproj"
                      Exclude="@(ProjectToExclude)" />

        <ProjectToBuild Condition=" '$(BuildInteropProjects)' == 'true'" Include="@(InteropProjects)" Exclude="@(ProjectToExclude)" />
        <ProjectToExclude Condition=" '$(BuildInteropProjects)' != 'true'" Include="@(InteropProjects)" />

        <!--
          Use caution to avoid deep recursion. If the globbing pattern picks up something which exceeds MAX_PATH,
          the entire pattern will silently fail to evaluate correctly.
        -->
        <DotNetProjects Include="
                          $(RepoRoot)src\Framework\App.Ref\src\Microsoft.AspNetCore.App.Ref.csproj;
                          $(RepoRoot)src\Framework\App.Runtime\src\Microsoft.AspNetCore.App.Runtime.csproj;
                          $(RepoRoot)src\Framework\App.Ref.Internal\src\Microsoft.AspNetCore.App.Ref.Internal.csproj;
                          $(RepoRoot)src\Framework\test\Microsoft.AspNetCore.App.UnitTests.csproj;
                          $(RepoRoot)src\DefaultBuilder\**\*.*proj;
                          $(RepoRoot)src\Features\JsonPatch\**\*.*proj;
                          $(RepoRoot)src\DataProtection\**\*.*proj;
                          $(RepoRoot)src\Antiforgery\**\*.*proj;
                          $(RepoRoot)src\Hosting\**\*.*proj;
                          $(RepoRoot)src\Http\**\*.*proj;
                          $(RepoRoot)src\Html\**\*.*proj;
                          $(RepoRoot)src\Identity\**\*.*proj;
                          $(RepoRoot)src\Servers\**\*.csproj;
                          $(RepoRoot)src\Security\**\*.*proj;
                          $(RepoRoot)src\SiteExtensions\Microsoft.Web.Xdt.Extensions\**\*.csproj;
                          $(RepoRoot)src\SiteExtensions\LoggingAggregate\test\**\*.csproj;
                          $(RepoRoot)src\Shared\**\*.*proj;
                          $(RepoRoot)src\Tools\**\*.*proj;
                          $(RepoRoot)src\Logging.AzureAppServices\**\src\*.csproj;
                          $(RepoRoot)src\Middleware\**\*.csproj;
                          $(RepoRoot)src\Razor\**\*.*proj;
                          $(RepoRoot)src\Mvc\**\*.*proj;
                          $(RepoRoot)src\Azure\**\*.*proj;
                          $(RepoRoot)src\MusicStore\**\*.*proj;
                          $(RepoRoot)src\SignalR\**\*.csproj;
                          $(RepoRoot)src\Components\**\*.csproj;
                          $(RepoRoot)src\Analyzers\**\*.csproj;
                          $(RepoRoot)src\FileProviders\**\*.csproj;
                          $(RepoRoot)src\Configuration.KeyPerFile\**\*.csproj;
                          $(RepoRoot)src\Localization\**\*.csproj;
                          $(RepoRoot)src\ObjectPool\**\*.csproj;
                          $(RepoRoot)src\JSInterop\**\*.csproj;
                          $(RepoRoot)src\WebEncoders\**\*.csproj;
                          $(RepoRoot)src\HealthChecks\**\*.csproj;
                          $(RepoRoot)src\Testing\**\*.csproj;
                          $(RepoRoot)src\ProjectTemplates\*\*.csproj;
                          $(RepoRoot)src\ProjectTemplates\testassets\*\*.csproj;
                          "
                        Exclude="
                          @(ProjectToBuild);
                          @(ProjectToExclude);
                          $(RepoRoot)src\Razor\test\testassets\**\*.*proj;
                          $(RepoRoot)**\node_modules\**\*;
                          $(RepoRoot)**\bin\**\*;
                          $(RepoRoot)**\obj\**\*;"
                        Condition=" '$(BuildMainlyReferenceProviders)' != 'true' " />
        <DotNetProjects Include="
                          $(RepoRoot)src\DefaultBuilder\**\src\*.csproj;
                          $(RepoRoot)src\Features\JsonPatch\**\src\*.csproj;
                          $(RepoRoot)src\DataProtection\**\src\*.csproj;
                          $(RepoRoot)src\Antiforgery\**\src\*.csproj;
                          $(RepoRoot)src\Hosting\**\src\*.csproj;
                          $(RepoRoot)src\Http\**\src\*.csproj;
                          $(RepoRoot)src\Html\**\src\*.csproj;
                          $(RepoRoot)src\Identity\**\src\*.csproj;
                          $(RepoRoot)src\Servers\**\src\*.csproj;
                          $(RepoRoot)src\Security\**\src\*.csproj;
                          $(RepoRoot)src\SiteExtensions\**\src\*.csproj;
                          $(RepoRoot)src\Tools\**\src\*.csproj;
                          $(RepoRoot)src\Logging.AzureAppServices\**\src\*.csproj;
                          $(RepoRoot)src\Middleware\**\src\*.csproj;
                          $(RepoRoot)src\Razor\**\src\*.csproj;
                          $(RepoRoot)src\Mvc\**\src\*.csproj;
                          $(RepoRoot)src\Azure\**\src\*.csproj;
                          $(RepoRoot)src\SignalR\**\src\*.csproj;
                          $(RepoRoot)src\Components\**\src\*.csproj;
                          $(RepoRoot)src\FileProviders\**\src\*.csproj;
                          $(RepoRoot)src\Configuration.KeyPerFile\**\src\*.csproj;
                          $(RepoRoot)src\Localization\**\src\*.csproj;
                          $(RepoRoot)src\ObjectPool\**\src\*.csproj;
                          $(RepoRoot)src\JSInterop\**\src\*.csproj;
                          $(RepoRoot)src\WebEncoders\**\src\*.csproj;
                          $(RepoRoot)src\HealthChecks\**\src\*.csproj;
                          $(RepoRoot)src\Testing\**\src\*.csproj;
                          "
                        Exclude="
                          @(ProjectToBuild);
                          @(ProjectToExclude);
                          $(RepoRoot)src\Razor\test\testassets\**\*.*proj;
                          $(RepoRoot)**\node_modules\**\*;
                          $(RepoRoot)**\bin\**\*;
                          $(RepoRoot)**\obj\**\*;"
                        Condition=" '$(BuildMainlyReferenceProviders)' == 'true' " />

        <ProjectToBuild Condition=" '$(BuildManaged)' == 'true'" Include="@(DotNetProjects)" Exclude="@(ProjectToExclude)" />
        <ProjectToExclude Condition=" '$(BuildManaged)' != 'true'" Include="@(DotNetProjects)" />
      </ItemGroup>
    </Otherwise>
  </Choose>
</Project><|MERGE_RESOLUTION|>--- conflicted
+++ resolved
@@ -26,10 +26,6 @@
                       $(RepoRoot)src\SignalR\clients\ts\**\node_modules\**\*.*proj;
                       $(RepoRoot)src\Components\Web.JS\node_modules\**\*.*proj;
                       $(RepoRoot)src\Components\WebAssembly\Build\testassets\**\*.csproj;
-<<<<<<< HEAD
-=======
-                      $(RepoRoot)src\ProjectTemplates\ComponentsWebAssembly.ProjectTemplates\content\**\*.csproj;
->>>>>>> 949b5e0f
                       $(RepoRoot)src\ProjectTemplates\Web.ProjectTemplates\content\**\*.csproj;
                       $(RepoRoot)src\ProjectTemplates\Web.ProjectTemplates\content\**\*.fsproj;
                       $(RepoRoot)src\ProjectTemplates\Web.Spa.ProjectTemplates\content\**\*.csproj;
